--- conflicted
+++ resolved
@@ -52,8 +52,5 @@
         if success:
             break
         tries -= 1
-<<<<<<< HEAD
-=======
 
->>>>>>> 1c0bab46
     return success